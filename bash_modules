--- conflicted
+++ resolved
@@ -46,17 +46,12 @@
 declare -A SENTINEL_MODULE_LOADING_STRATEGY
 
 # Load lazy loading configuration if it exists
-<<<<<<< HEAD
-=======
     if [[ -f "${SENTINEL_ROOT}/bash_modules.d/lazy_loading.conf" ]]; then
         source "${SENTINEL_ROOT}/bash_modules.d/lazy_loading.conf";
     fi
->>>>>>> e6f9377a
     # Default list of core modules that should always be loaded eagerly
 
     # Default list of heavy modules that should be lazy loaded
-<<<<<<< HEAD
-=======
     SENTINEL_LAZY_LOAD_MODULES=(
         "sentinel_ml"
         "sentinel_ml_enhanced"
@@ -70,7 +65,6 @@
         "hashcat"
         "obfuscate"
     )
->>>>>>> e6f9377a
 
 # Initialize modules directory if it doesn't exist
 if [[ ! -d "$SENTINEL_MODULES_PATH" ]]; then
