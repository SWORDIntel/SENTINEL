#!/bin/bash
# set -x # Enable debugging output

# Sentinel - APT Wrapper Module

# --- Configuration ---
LOG_FILE="/tmp/sentinel_apt.log"
# ANSI Color Codes
COLOR_GREEN='\033[0;32m'
COLOR_YELLOW='\033[0;33m'
COLOR_RED='\033[0;31m'
COLOR_NC='\033[0m' # No Color

# --- Logging Function ---
log_message() {
    local message="$1"
    echo "$(date '+%Y-%m-%d %H:%M:%S') - $message" >> "$LOG_FILE"
}

# --- Usage Function ---
usage() {
<<<<<<< HEAD
    echo "Usage: $0 [options] <package1> [package2 ...]"
    echo "       $0 --chmod-sh"
    echo
    echo "Description:"
    echo "  When called with package names, Sentinel attempts to install them, finding"
    echo "  alternatives for missing packages if possible."
    echo
    echo "Options:"
    echo "  --chmod-sh    Recursively find all .sh files in the current directory"
    echo "                and subdirectories, and offer to make them executable (+x)."
    echo "                Warns if files are found deeper than 3 levels."
    echo
    echo "Example (APT wrapper): $0 git curl my-nonexistent-package"
    echo "Example (Chmod util):  $0 --chmod-sh"
=======
    echo "Usage: $0 <package1> [package2 ...]"
    echo "Example: $0 git curl my-nonexistent-package"
    echo
    echo "Sentinel attempts to install the specified packages."
    echo "If a package is not found, it tries to find an alternative."
>>>>>>> 16989851
}

# --- Main Script Logic ---

# Initialize log file
echo "" > "$LOG_FILE" # Clear log file at start
log_message "Sentinel script started."

<<<<<<< HEAD
# Check for special flags first
if [[ "$1" == "--chmod-sh" ]]; then
    if [ "$#" -ne 1 ]; then
        echo -e "${COLOR_RED}Error: --chmod-sh does not accept additional arguments.${COLOR_NC}"
        usage
        exit 1
    fi
    chmod_sh_recursive
    log_message "Sentinel script finished after chmod_sh_recursive."
    exit 0
fi

# If not a special flag, proceed with APT wrapper logic
# Check if any arguments are provided (for package installation)
if [ "$#" -eq 0 ]; then
    usage
    log_message "No packages or known flags provided. Displayed usage and exited."
=======
# Check if any arguments are provided
if [ "$#" -eq 0 ]; then
    usage
    log_message "No packages provided. Displayed usage and exited."
>>>>>>> 16989851
    exit 1
fi

# Store all arguments as the initial list of packages
INITIAL_PACKAGES=("$@")
<<<<<<< HEAD
log_message "Initial packages to process for APT: ${INITIAL_PACKAGES[*]}"

# Make the script executable (should ideally be done outside, but for completeness)
# This line should be removed if sentinel is installed/managed by a package manager or build script
# chmod +x sentinel # This was problematic during testing.
=======
log_message "Initial packages to process: ${INITIAL_PACKAGES[*]}"

# Make the script executable (should ideally be done outside, but for completeness)
chmod +x sentinel
>>>>>>> 16989851

# --- APT Command Execution Function ---
execute_apt_install() {
    local packages_to_install=("${@}")
    local apt_output
    local apt_exit_code
<<<<<<< HEAD

    log_message "Attempting apt dry-run for packages: ${packages_to_install[*]}"
    echo "Simulating installation (dry run) for: ${packages_to_install[*]}"

    local temp_output_file
    temp_output_file=$(mktemp)

=======

    log_message "Attempting apt dry-run for packages: ${packages_to_install[*]}"
    echo "Simulating installation (dry run) for: ${packages_to_install[*]}"

    local temp_output_file
    temp_output_file=$(mktemp)

>>>>>>> 16989851
    sudo apt install -y --dry-run "${packages_to_install[@]}" > "$temp_output_file" 2>&1
    apt_exit_code=$?
    apt_output=$(cat "$temp_output_file")
    rm "$temp_output_file"
<<<<<<< HEAD

    log_message "APT dry-run exit code: $apt_exit_code"

    if [ "$apt_exit_code" -eq 0 ]; then
        log_message "APT dry-run successful for all packages."
        echo -e "${COLOR_GREEN}APT dry-run successful. All specified packages are available.${COLOR_NC}"
        echo "$apt_output"
        log_message "Sentinel script finished successfully after dry-run."
        exit 0
    else
        log_message "APT dry-run failed or some packages might be problematic. Exit code: $apt_exit_code."
        echo -e "${COLOR_YELLOW}APT dry-run indicated issues. Analyzing output...${COLOR_NC}"
        echo "$apt_output"
        return 1 # Indicate that parsing is needed
    fi
}

# --- Error Parsing and Package Analysis Function ---
parse_apt_output() {
    local output="$1"
    declare -gA failed_packages_map
    declare -gA successful_packages_map

=======

    log_message "APT dry-run exit code: $apt_exit_code"

    if [ "$apt_exit_code" -eq 0 ]; then
        log_message "APT dry-run successful for all packages."
        echo -e "${COLOR_GREEN}APT dry-run successful. All specified packages are available.${COLOR_NC}"
        echo "$apt_output"
        log_message "Sentinel script finished successfully after dry-run."
        exit 0
    else
        log_message "APT dry-run failed or some packages might be problematic. Exit code: $apt_exit_code."
        echo -e "${COLOR_YELLOW}APT dry-run indicated issues. Analyzing output...${COLOR_NC}"
        echo "$apt_output"
        return 1 # Indicate that parsing is needed
    fi
}

# --- Error Parsing and Package Analysis Function ---
parse_apt_output() {
    local output="$1"
    declare -gA failed_packages_map
    declare -gA successful_packages_map

>>>>>>> 16989851
    failed_packages_map=()
    successful_packages_map=()
    log_message "Parsing APT output."
    local in_new_packages_section=0

    while IFS= read -r line; do
        if [[ "$line" == E:\ *Unable\ to\ locate\ package\ * ]]; then
            local pkg_name=$(echo "$line" | sed -E 's/E: Unable to locate package (.*)/\1/')
            failed_packages_map["$pkg_name"]="not_found"
            log_message "Failed package (not_found): $pkg_name"
            continue
        fi
        if [[ "$line" == E:\ Package\ \'*\'\ has\ no\ installation\ candidate ]]; then
            local pkg_name=$(echo "$line" | sed -E "s/E: Package '(.*)' has no installation candidate/\1/")
            failed_packages_map["$pkg_name"]="no_candidate"
            log_message "Failed package (no_candidate): $pkg_name"
            continue
        fi
        if [[ "$line" == "The following NEW packages will be installed:" ]]; then
            in_new_packages_section=1
            log_message "Found 'The following NEW packages will be installed:' section."
            continue
        fi
        if [[ "$line" == "The following packages will be upgraded:" || \
              "$line" == "The following packages will be REMOVED:" || \
              "$line" == "0 upgraded, 0 newly installed, 0 to remove and 0 not upgraded." || \
              "$line" =~ [0-9]+\ upgraded,\ [0-9]+\ newly\ installed, || \
              "$line" == "Suggested packages:" || \
              "$line" == "Recommended packages:" ]]; then # Added these terminators
            if [ "$in_new_packages_section" -eq 1 ]; then
                log_message "Exiting 'NEW packages' section due to line: $line"
            fi
            in_new_packages_section=0
        fi
        if [ "$in_new_packages_section" -eq 1 ]; then
            local pkgs_on_line=$(echo "$line" | sed -E 's/^\s+//' | sed -E 's/\s+\{.*\}//g' | sed -E 's/\s+\(.*?\)//g')
            for pkg in $pkgs_on_line; do
                if [[ -n "$pkg" ]]; then
                    successful_packages_map["$pkg"]=1
                    log_message "Potential successful package: $pkg"
                fi
            done
        fi
    done <<< "$output"
    for pkg_name in "${!successful_packages_map[@]}"; do
        if [[ -n "${failed_packages_map[$pkg_name]}" ]]; then
            log_message "Package $pkg_name was listed as successful but also failed. Marking as failed."
            unset successful_packages_map["$pkg_name"]
        fi
    done

    echo "Failed packages (from parse_apt_output):"
    for pkg in "${!failed_packages_map[@]}"; do echo "  - $pkg (${failed_packages_map[$pkg]})"; done
    echo "Successful packages (from parse_apt_output):"
    for pkg in "${!successful_packages_map[@]}"; do echo "  - $pkg"; done
}

# --- Dynamic Package Alternative Search Function ---
find_alternatives() {
    local failed_pkgs_to_check=("${@}")
    log_message "Finding alternatives for: ${failed_pkgs_to_check[*]}"
    declare -g APT_UPDATED_THIS_RUN

    for failed_pkg in "${failed_pkgs_to_check[@]}"; do
        log_message "Searching alternatives for '$failed_pkg' using apt-cache search."
        if [ -z "$APT_UPDATED_THIS_RUN" ]; then
            echo "Updating apt cache to improve search results (once per run)..."
            if sudo apt update >/dev/null 2>&1; then
                APT_UPDATED_THIS_RUN=true
                log_message "apt update successful."
            else
                log_message "apt update failed. Search results might be stale."
                echo -e "${COLOR_YELLOW}Warning: 'apt update' failed. Search results may be incomplete/stale.${COLOR_NC}"
                # Continue without update, or could choose to exit
            fi
        fi

        local search_output
        search_output=$(apt-cache search "$failed_pkg" 2>&1)
        local best_alternative=""
        local best_score=0
        local base_failed_pkg_name=$(echo "$failed_pkg" | sed -E 's/(-dev|-common|-utils|[0-9.-]+)$//; s/([0-9.]+)$//')

        while IFS= read -r line; do
            local current_pkg_name=$(echo "$line" | awk '{print $1}')
            local current_score=0
            if [ -z "$current_pkg_name" ] || [[ "$current_pkg_name" == "$failed_pkg" ]]; then continue; fi
            log_message "Considering '$current_pkg_name' for '$failed_pkg'"
            if [[ "$current_pkg_name" == "$failed_pkg"* ]]; then
                current_score=$((current_score + 50))
                if [[ "$current_pkg_name" == "$failed_pkg-dev" || \
                      "$current_pkg_name" == "$failed_pkg-doc" || \
                      "$current_pkg_name" == "$failed_pkg-utils" || \
                      "$current_pkg_name" == "$failed_pkg-common" ]]; then
                    current_score=$((current_score + 30))
                fi
<<<<<<< HEAD
            fi
            local base_current_pkg_name=$(echo "$current_pkg_name" | sed -E 's/(-dev|-common|-utils|[0-9.-]+)$//; s/([0-9.]+)$//')
            if [[ "$base_failed_pkg_name" == "$base_current_pkg_name" ]] && [[ "$failed_pkg" != "$current_pkg_name" ]]; then
                current_score=$((current_score + 40))
                local version_failed=$(echo "$failed_pkg" | grep -oE '[0-9]+([.-][0-9]+)*' | tail -n1)
                local version_current=$(echo "$current_pkg_name" | grep -oE '[0-9]+([.-][0-9]+)*' | tail -n1)
                if [[ -n "$version_failed" && -n "$version_current" ]]; then
                    # dpkg might not be available, or fail. Add error handling.
                    if type dpkg > /dev/null 2>&1 && dpkg --compare-versions "$version_current" gt "$version_failed"; then
                        current_score=$((current_score + 20))
                    fi
                elif [[ -n "$version_current" ]]; then
                    current_score=$((current_score + 10))
                fi
            fi
            local len_diff=$(( ${#failed_pkg} - ${#current_pkg_name} )); len_diff=${len_diff#-}
            if [ "$len_diff" -lt 3 ]; then current_score=$((current_score + 10 - len_diff)); fi
            if [ "$current_score" -gt "$best_score" ]; then
                best_score=$current_score
                best_alternative="$current_pkg_name"
                log_message "New best alternative for '$failed_pkg': '$best_alternative' (Score: $best_score)"
            fi
=======
            fi
            local base_current_pkg_name=$(echo "$current_pkg_name" | sed -E 's/(-dev|-common|-utils|[0-9.-]+)$//; s/([0-9.]+)$//')
            if [[ "$base_failed_pkg_name" == "$base_current_pkg_name" ]] && [[ "$failed_pkg" != "$current_pkg_name" ]]; then
                current_score=$((current_score + 40))
                local version_failed=$(echo "$failed_pkg" | grep -oE '[0-9]+([.-][0-9]+)*' | tail -n1)
                local version_current=$(echo "$current_pkg_name" | grep -oE '[0-9]+([.-][0-9]+)*' | tail -n1)
                if [[ -n "$version_failed" && -n "$version_current" ]]; then
                    # dpkg might not be available, or fail. Add error handling.
                    if type dpkg > /dev/null 2>&1 && dpkg --compare-versions "$version_current" gt "$version_failed"; then
                        current_score=$((current_score + 20))
                    fi
                elif [[ -n "$version_current" ]]; then
                    current_score=$((current_score + 10))
                fi
            fi
            local len_diff=$(( ${#failed_pkg} - ${#current_pkg_name} )); len_diff=${len_diff#-}
            if [ "$len_diff" -lt 3 ]; then current_score=$((current_score + 10 - len_diff)); fi
            if [ "$current_score" -gt "$best_score" ]; then
                best_score=$current_score
                best_alternative="$current_pkg_name"
                log_message "New best alternative for '$failed_pkg': '$best_alternative' (Score: $best_score)"
            fi
>>>>>>> 16989851
        done <<< "$search_output"
        if [ -n "$best_alternative" ]; then
            alternatives_map["$failed_pkg"]="$best_alternative"
            log_message "Found alternative for $failed_pkg: $best_alternative"
        else
            alternatives_map["$failed_pkg"]="NOT_FOUND"
            log_message "No suitable alternative found for $failed_pkg"
        fi
    done
}

# --- Interactive User Prompt and Command Generation ---
present_solution() {
    log_message "Presenting solution to the user."
    echo
    local proposed_command_packages=()
    echo -e "${COLOR_GREEN}--- Packages that can be installed directly ---${COLOR_NC}"
    if [ "${#SUCCESSFUL_PACKAGES_NAMES[@]}" -gt 0 ]; then
        for pkg in "${SUCCESSFUL_PACKAGES_NAMES[@]}"; do
            echo -e "${COLOR_GREEN}  - $pkg${COLOR_NC}"
            proposed_command_packages+=("$pkg")
        done
    else echo -e "${COLOR_GREEN}  (None)${COLOR_NC}"; fi; echo
    echo -e "${COLOR_YELLOW}--- Failed packages with suggested alternatives ---${COLOR_NC}"
    local has_alternatives=false
    for failed_pkg in "${!alternatives_map[@]}"; do
        local alternative="${alternatives_map[$failed_pkg]}"
        if [[ "$alternative" != "NOT_FOUND" && -n "$alternative" ]]; then
            echo -e "${COLOR_YELLOW}  - $failed_pkg -> $alternative${COLOR_NC}"
            proposed_command_packages+=("$alternative")
            has_alternatives=true
        fi
    done
    if ! $has_alternatives; then echo -e "${COLOR_YELLOW}  (None)${COLOR_NC}"; fi; echo
    echo -e "${COLOR_RED}--- Failed packages with NO alternatives found ---${COLOR_NC}"
    local has_no_alternatives=false
    for failed_pkg in "${!alternatives_map[@]}"; do
        local alternative="${alternatives_map[$failed_pkg]}"
        if [[ "$alternative" == "NOT_FOUND" ]]; then
            echo -e "${COLOR_RED}  - $failed_pkg${COLOR_NC}"
            has_no_alternatives=true
        fi
    done
    if ! $has_no_alternatives; then echo -e "${COLOR_RED}  (None)${COLOR_NC}"; fi; echo
    if [ "${#proposed_command_packages[@]}" -eq 0 ]; then
        echo -e "${COLOR_RED}No packages to install. Mission aborted.${COLOR_NC}"
        log_message "No packages to install after analysis. Aborting."
        return 1
    fi
    local proposed_command="sudo apt install -y ${proposed_command_packages[*]}"
    echo -e "Proposed command to execute:"
    echo -e "${COLOR_GREEN}$proposed_command${COLOR_NC}"
    echo
    read -r -p "Do you want to execute this command? [Y/n]: " user_choice
    log_message "User prompt for command execution. Choice: '$user_choice'"
    case "$user_choice" in [Yy]* ) return 0;; * ) return 1;; esac
}

# --- Final Execution Function ---
execute_final_command() {
    if [ "${#FINAL_PACKAGES_TO_INSTALL[@]}" -eq 0 ]; then
        log_message "execute_final_command called with no packages."
        echo "No packages were approved for final installation."
        return 1
    fi
    log_message "Executing final apt command for: ${FINAL_PACKAGES_TO_INSTALL[*]}"
    echo -e "${COLOR_GREEN}Executing: sudo apt install -y ${FINAL_PACKAGES_TO_INSTALL[*]}${COLOR_NC}"
    if sudo apt install -y "${FINAL_PACKAGES_TO_INSTALL[@]}"; then
        log_message "Final apt command executed successfully."
        echo -e "${COLOR_GREEN}Installation successful.${COLOR_NC}"
        return 0
    else
        local exit_code=$?
        log_message "Final apt command failed with exit code $exit_code."
        echo -e "${COLOR_RED}Installation failed. Please check the output above for details.${COLOR_NC}"
        return $exit_code
    fi
}

# --- Main Script Logic (continued) ---
APT_OUTPUT=$(execute_apt_install "${INITIAL_PACKAGES[@]}")
EXECUTE_APT_EXIT_CODE=$?

declare -gA failed_packages_map
declare -gA successful_packages_map
declare -gA alternatives_map
alternatives_map=()
declare -g FINAL_PACKAGES_TO_INSTALL=()

if [ "$EXECUTE_APT_EXIT_CODE" -ne 0 ]; then
    log_message "Proceeding to parse APT output."
    parse_apt_output "$APT_OUTPUT"

    FAILED_PACKAGES_NAMES=(${!failed_packages_map[@]})
    SUCCESSFUL_PACKAGES_NAMES=(${!successful_packages_map[@]})

    log_message "Parsed failed packages: ${FAILED_PACKAGES_NAMES[*]}"
    log_message "Parsed successful packages: ${SUCCESSFUL_PACKAGES_NAMES[*]}"

    if [ "${#FAILED_PACKAGES_NAMES[@]}" -gt 0 ]; then
        find_alternatives "${FAILED_PACKAGES_NAMES[@]}"
        log_message "Alternatives map: "
        for key in "${!alternatives_map[@]}"; do log_message "  ${key} -> ${alternatives_map[${key}]}"; done
    else
        log_message "No failed packages to find alternatives for."
    fi

    USER_CHOICE_EXIT_CODE=1
    # Ensure present_solution is called if there was any input,
    # or if parsing found something even if initial apt dry run failed weirdly
    if [ "$EXECUTE_APT_EXIT_CODE" -ne 0 ] && \
       ( [ "${#FAILED_PACKAGES_NAMES[@]}" -gt 0 ] || \
         [ "${#SUCCESSFUL_PACKAGES_NAMES[@]}" -gt 0 ] || \
         [ ${#INITIAL_PACKAGES[@]} -gt 0 ] ); then
        present_solution
        USER_CHOICE_EXIT_CODE=$?
    else
        if [ "$EXECUTE_APT_EXIT_CODE" -ne 0 ]; then
             echo -e "${COLOR_RED}No packages were successfully parsed or found alternatives for, or initial dry-run failed unexpectedly.${COLOR_NC}"
             log_message "Present solution skipped: No successful/alternative packages or unexpected dry-run failure."
        fi
    fi

    if [ "$USER_CHOICE_EXIT_CODE" -eq 0 ]; then
        log_message "User approved the command."
        FINAL_PACKAGES_TO_INSTALL=()
        FINAL_PACKAGES_TO_INSTALL+=(${SUCCESSFUL_PACKAGES_NAMES[@]})
        for failed_pkg_key in "${!alternatives_map[@]}"; do
            local alternative_val="${alternatives_map[$failed_pkg_key]}"
            if [[ "$alternative_val" != "NOT_FOUND" && -n "$alternative_val" ]]; then
                if ! [[ " ${FINAL_PACKAGES_TO_INSTALL[*]} " =~ " ${alternative_val} " ]]; then
                    FINAL_PACKAGES_TO_INSTALL+=("$alternative_val")
                fi
            fi
        done
        log_message "Final packages for execution: ${FINAL_PACKAGES_TO_INSTALL[*]}"
        if [ ${#FINAL_PACKAGES_TO_INSTALL[@]} -gt 0 ]; then
            execute_final_command
        else
            echo -e "${COLOR_YELLOW}User confirmed, but no packages were selected for installation. This may indicate an issue.${COLOR_NC}"
            log_message "User confirmed but FINAL_PACKAGES_TO_INSTALL is empty."
        fi
    else
        echo -e "${COLOR_RED}Mission aborted by user.${COLOR_NC}"
        log_message "User declined the command or no command was proposed."
    fi
else
    # This case implies execute_apt_install exited with 0 (all packages fine on dry run)
    # The script would have exited within execute_apt_install.
    log_message "Dry-run was successful, script should have exited earlier if not for simulation changes."
fi

<<<<<<< HEAD
# --- Chmod Recursive .sh Function ---
chmod_sh_recursive() {
    log_message "chmod_sh_recursive function called."
    echo "Searching for .sh files recursively..."

    local sh_files=()
    local file_depths=() # Associative array to store depth for each file
    local max_depth_found=0

    # Need to handle paths starting with ./ correctly for depth calculation
    # find outputs paths like ./foo/bar.sh or ./baz.sh
    while IFS= read -r file_path; do
        sh_files+=("$file_path")

        # Calculate depth
        # Remove leading ./ if present for depth calculation
        local relative_path="${file_path#./}"
        # Count slashes in the relative path. Depth is slash_count + 1 for files in subdirs, or 1 if no slashes.
        # Or, more simply, count path components.
        local depth
        depth=$(echo "$relative_path" | awk -F'/' '{print NF}')

        file_depths["$file_path"]=$depth
        log_message "Found: $file_path (Depth: $depth)"

        if [ "$depth" -gt "$max_depth_found" ]; then
            max_depth_found=$depth
        fi
    done < <(find . -type f -name "*.sh") # Process substitution is good here

    if [ ${#sh_files[@]} -eq 0 ]; then
        echo "No .sh files found in the current directory or subdirectories."
        log_message "No .sh files found."
        return
    fi

    echo "Found ${#sh_files[@]} .sh file(s)."
    # For debugging:
    # for file in "${sh_files[@]}"; do
    #     echo "  - $file (Depth: ${file_depths["$file"]})"
    # done

    # Implement depth warning
    if [ "$max_depth_found" -gt 3 ]; then
        echo -e "${COLOR_YELLOW}Warning: Found .sh files deeper than 3 directory levels.${COLOR_NC}"
        echo -e "${COLOR_YELLOW}The deepest file found is at level $max_depth_found.${COLOR_NC}"
        log_message "Depth warning issued: Max depth found $max_depth_found."
    fi

    echo "The following .sh files were found:"
    for file in "${sh_files[@]}"; do
        echo "  - $file (Depth: ${file_depths["$file"]})"
    done
    echo # Add a blank line for readability

    local user_choice
    read -r -p "Do you want to set +x permission on these ${#sh_files[@]} file(s)? [Y/n]: " user_choice
    log_message "User prompt for chmod +x. Choice: '$user_choice'"

    case "$user_choice" in
        [Yy]* )
            # Proceed with chmod
            log_message "User confirmed chmod +x."
            echo "Applying chmod +x to the following files:"
            local success_count=0
            local error_count=0
            for file in "${sh_files[@]}"; do
                if chmod +x "$file"; then
                    echo "  - Successfully set +x on $file"
                    log_message "Successfully set +x on $file"
                    success_count=$((success_count + 1))
                else
                    echo -e "${COLOR_RED}  - Failed to set +x on $file${COLOR_NC}"
                    log_message "Failed to set +x on $file (exit code $?)"
                    error_count=$((error_count + 1))
                fi
            done

            echo
            echo "Summary:"
            echo -e "  ${COLOR_GREEN}Successfully set +x on $success_count file(s).${COLOR_NC}"
            if [ "$error_count" -gt 0 ]; then
                echo -e "  ${COLOR_RED}Failed to set +x on $error_count file(s).${COLOR_NC}"
                echo -e "${COLOR_YELLOW}You may need to run this command with sudo or check file ownership if permissions were denied.${COLOR_NC}"
            fi
            ;;
        *     )
            # User declined
            echo "Operation cancelled by user."
            log_message "User cancelled chmod +x operation."
            return
            ;;
    esac
}

=======
>>>>>>> 16989851
log_message "Sentinel script finished."
exit 0<|MERGE_RESOLUTION|>--- conflicted
+++ resolved
@@ -1,7 +1,10 @@
 #!/bin/bash
-# set -x # Enable debugging output
-
-# Sentinel - APT Wrapper Module
+# set -x # Enable for debugging output
+
+# Sentinel - APT Wrapper & Shell Script Utility Module
+# Version: 2.0
+# Objective: Provides a smart wrapper for APT package installation and a utility
+#            for managing shell script permissions.
 
 # --- Configuration ---
 LOG_FILE="/tmp/sentinel_apt.log"
@@ -11,15 +14,17 @@
 COLOR_RED='\033[0;31m'
 COLOR_NC='\033[0m' # No Color
 
+# --- Function Definitions ---
+
 # --- Logging Function ---
 log_message() {
     local message="$1"
+    # Append timestamped message to the log file.
     echo "$(date '+%Y-%m-%d %H:%M:%S') - $message" >> "$LOG_FILE"
 }
 
 # --- Usage Function ---
 usage() {
-<<<<<<< HEAD
     echo "Usage: $0 [options] <package1> [package2 ...]"
     echo "       $0 --chmod-sh"
     echo
@@ -28,107 +33,132 @@
     echo "  alternatives for missing packages if possible."
     echo
     echo "Options:"
-    echo "  --chmod-sh    Recursively find all .sh files in the current directory"
-    echo "                and subdirectories, and offer to make them executable (+x)."
-    echo "                Warns if files are found deeper than 3 levels."
+    echo "  --chmod-sh   Recursively find all .sh files in the current directory"
+    echo "               and subdirectories, and offer to make them executable (+x)."
+    echo "               Warns if files are found deeper than 3 levels."
     echo
     echo "Example (APT wrapper): $0 git curl my-nonexistent-package"
     echo "Example (Chmod util):  $0 --chmod-sh"
-=======
-    echo "Usage: $0 <package1> [package2 ...]"
-    echo "Example: $0 git curl my-nonexistent-package"
-    echo
-    echo "Sentinel attempts to install the specified packages."
-    echo "If a package is not found, it tries to find an alternative."
->>>>>>> 16989851
-}
-
-# --- Main Script Logic ---
-
-# Initialize log file
-echo "" > "$LOG_FILE" # Clear log file at start
-log_message "Sentinel script started."
-
-<<<<<<< HEAD
-# Check for special flags first
-if [[ "$1" == "--chmod-sh" ]]; then
-    if [ "$#" -ne 1 ]; then
-        echo -e "${COLOR_RED}Error: --chmod-sh does not accept additional arguments.${COLOR_NC}"
-        usage
-        exit 1
-    fi
-    chmod_sh_recursive
-    log_message "Sentinel script finished after chmod_sh_recursive."
-    exit 0
-fi
-
-# If not a special flag, proceed with APT wrapper logic
-# Check if any arguments are provided (for package installation)
-if [ "$#" -eq 0 ]; then
-    usage
-    log_message "No packages or known flags provided. Displayed usage and exited."
-=======
-# Check if any arguments are provided
-if [ "$#" -eq 0 ]; then
-    usage
-    log_message "No packages provided. Displayed usage and exited."
->>>>>>> 16989851
-    exit 1
-fi
-
-# Store all arguments as the initial list of packages
-INITIAL_PACKAGES=("$@")
-<<<<<<< HEAD
-log_message "Initial packages to process for APT: ${INITIAL_PACKAGES[*]}"
-
-# Make the script executable (should ideally be done outside, but for completeness)
-# This line should be removed if sentinel is installed/managed by a package manager or build script
-# chmod +x sentinel # This was problematic during testing.
-=======
-log_message "Initial packages to process: ${INITIAL_PACKAGES[*]}"
-
-# Make the script executable (should ideally be done outside, but for completeness)
-chmod +x sentinel
->>>>>>> 16989851
+}
+
+# --- Chmod Recursive .sh Function ---
+chmod_sh_recursive() {
+    log_message "chmod_sh_recursive function called."
+    echo "Searching for .sh files recursively..."
+
+    local sh_files=()
+    # Using an associative array to map file paths to their depth.
+    declare -A file_depths
+    local max_depth_found=0
+
+    # Use 'find' and process substitution to read file paths.
+    # This is robust and handles spaces in filenames.
+    while IFS= read -r file_path; do
+        sh_files+=("$file_path")
+
+        # Calculate depth by counting slashes in the path relative to '.'
+        local relative_path="${file_path#./}"
+        local depth=$(echo "$relative_path" | awk -F'/' '{print NF}')
+        
+        file_depths["$file_path"]=$depth
+        log_message "Found: $file_path (Depth: $depth)"
+
+        if [ "$depth" -gt "$max_depth_found" ]; then
+            max_depth_found=$depth
+        fi
+    done < <(find . -type f -name "*.sh")
+
+    if [ ${#sh_files[@]} -eq 0 ]; then
+        echo "No .sh files found in the current directory or subdirectories."
+        log_message "No .sh files found."
+        return
+    fi
+
+    echo "Found ${#sh_files[@]} .sh file(s)."
+    
+    if [ "$max_depth_found" -gt 3 ]; then
+        echo -e "${COLOR_YELLOW}Warning: Found .sh files deeper than 3 directory levels.${COLOR_NC}"
+        echo -e "${COLOR_YELLOW}The deepest file found is at level $max_depth_found.${COLOR_NC}"
+        log_message "Depth warning issued: Max depth found $max_depth_found."
+    fi
+
+    echo "The following .sh files were found:"
+    for file in "${sh_files[@]}"; do
+        echo "  - $file (Depth: ${file_depths["$file"]})"
+    done
+    echo
+
+    local user_choice
+    read -r -p "Do you want to set +x permission on these ${#sh_files[@]} file(s)? [Y/n]: " user_choice
+    log_message "User prompt for chmod +x. Choice: '$user_choice'"
+
+    case "$user_choice" in
+        [Yy]* )
+            log_message "User confirmed chmod +x."
+            echo "Applying chmod +x..."
+            local success_count=0
+            local error_count=0
+            for file in "${sh_files[@]}"; do
+                if chmod +x "$file"; then
+                    echo "  - Successfully set +x on $file"
+                    log_message "Successfully set +x on $file"
+                    ((success_count++))
+                else
+                    echo -e "${COLOR_RED}  - Failed to set +x on $file${COLOR_NC}"
+                    log_message "Failed to set +x on $file (exit code $?)"
+                    ((error_count++))
+                fi
+            done
+
+            echo
+            echo "Summary:"
+            echo -e "  ${COLOR_GREEN}Successfully set +x on $success_count file(s).${COLOR_NC}"
+            if [ "$error_count" -gt 0 ]; then
+                echo -e "  ${COLOR_RED}Failed to set +x on $error_count file(s).${COLOR_NC}"
+                echo -e "${COLOR_YELLOW}You may need to run this command with sudo or check file ownership.${COLOR_NC}"
+            fi
+            ;;
+        * )
+            echo "Operation cancelled by user."
+            log_message "User cancelled chmod +x operation."
+            ;;
+    esac
+}
+
 
 # --- APT Command Execution Function ---
 execute_apt_install() {
     local packages_to_install=("${@}")
     local apt_output
     local apt_exit_code
-<<<<<<< HEAD
 
     log_message "Attempting apt dry-run for packages: ${packages_to_install[*]}"
     echo "Simulating installation (dry run) for: ${packages_to_install[*]}"
 
+    # Use a temporary file to capture combined stdout and stderr.
     local temp_output_file
     temp_output_file=$(mktemp)
 
-=======
-
-    log_message "Attempting apt dry-run for packages: ${packages_to_install[*]}"
-    echo "Simulating installation (dry run) for: ${packages_to_install[*]}"
-
-    local temp_output_file
-    temp_output_file=$(mktemp)
-
->>>>>>> 16989851
     sudo apt install -y --dry-run "${packages_to_install[@]}" > "$temp_output_file" 2>&1
     apt_exit_code=$?
     apt_output=$(cat "$temp_output_file")
     rm "$temp_output_file"
-<<<<<<< HEAD
 
     log_message "APT dry-run exit code: $apt_exit_code"
+    
+    # Store output in a global variable for the caller to access.
+    # This avoids command substitution stripping newlines and other complexities.
+    APT_OUTPUT_GLOBAL="$apt_output"
 
     if [ "$apt_exit_code" -eq 0 ]; then
         log_message "APT dry-run successful for all packages."
         echo -e "${COLOR_GREEN}APT dry-run successful. All specified packages are available.${COLOR_NC}"
         echo "$apt_output"
         log_message "Sentinel script finished successfully after dry-run."
+        # If the dry run is perfect, no need to continue. We can exit here.
         exit 0
     else
-        log_message "APT dry-run failed or some packages might be problematic. Exit code: $apt_exit_code."
+        log_message "APT dry-run failed or some packages are problematic. Exit code: $apt_exit_code."
         echo -e "${COLOR_YELLOW}APT dry-run indicated issues. Analyzing output...${COLOR_NC}"
         echo "$apt_output"
         return 1 # Indicate that parsing is needed
@@ -138,69 +168,51 @@
 # --- Error Parsing and Package Analysis Function ---
 parse_apt_output() {
     local output="$1"
-    declare -gA failed_packages_map
-    declare -gA successful_packages_map
-
-=======
-
-    log_message "APT dry-run exit code: $apt_exit_code"
-
-    if [ "$apt_exit_code" -eq 0 ]; then
-        log_message "APT dry-run successful for all packages."
-        echo -e "${COLOR_GREEN}APT dry-run successful. All specified packages are available.${COLOR_NC}"
-        echo "$apt_output"
-        log_message "Sentinel script finished successfully after dry-run."
-        exit 0
-    else
-        log_message "APT dry-run failed or some packages might be problematic. Exit code: $apt_exit_code."
-        echo -e "${COLOR_YELLOW}APT dry-run indicated issues. Analyzing output...${COLOR_NC}"
-        echo "$apt_output"
-        return 1 # Indicate that parsing is needed
-    fi
-}
-
-# --- Error Parsing and Package Analysis Function ---
-parse_apt_output() {
-    local output="$1"
-    declare -gA failed_packages_map
-    declare -gA successful_packages_map
-
->>>>>>> 16989851
+    # The maps are declared as global in the main script body.
+    # This function will populate them.
     failed_packages_map=()
     successful_packages_map=()
+
     log_message "Parsing APT output."
     local in_new_packages_section=0
 
     while IFS= read -r line; do
-        if [[ "$line" == E:\ *Unable\ to\ locate\ package\ * ]]; then
+        # Corrected Regex: Matches APT's "Unable to locate" error.
+        if [[ "$line" == E:\ Unable\ to\ locate\ package\ * ]]; then
             local pkg_name=$(echo "$line" | sed -E 's/E: Unable to locate package (.*)/\1/')
             failed_packages_map["$pkg_name"]="not_found"
             log_message "Failed package (not_found): $pkg_name"
             continue
         fi
+        # Match APT's "no installation candidate" error.
         if [[ "$line" == E:\ Package\ \'*\'\ has\ no\ installation\ candidate ]]; then
             local pkg_name=$(echo "$line" | sed -E "s/E: Package '(.*)' has no installation candidate/\1/")
             failed_packages_map["$pkg_name"]="no_candidate"
             log_message "Failed package (no_candidate): $pkg_name"
             continue
         fi
+
+        # Logic to identify successfully resolved packages from the dry-run output.
         if [[ "$line" == "The following NEW packages will be installed:" ]]; then
             in_new_packages_section=1
             log_message "Found 'The following NEW packages will be installed:' section."
             continue
         fi
+
+        # Define terminators for the "NEW packages" section.
         if [[ "$line" == "The following packages will be upgraded:" || \
               "$line" == "The following packages will be REMOVED:" || \
-              "$line" == "0 upgraded, 0 newly installed, 0 to remove and 0 not upgraded." || \
               "$line" =~ [0-9]+\ upgraded,\ [0-9]+\ newly\ installed, || \
               "$line" == "Suggested packages:" || \
-              "$line" == "Recommended packages:" ]]; then # Added these terminators
+              "$line" == "Recommended packages:" ]]; then
             if [ "$in_new_packages_section" -eq 1 ]; then
                 log_message "Exiting 'NEW packages' section due to line: $line"
             fi
             in_new_packages_section=0
         fi
+
         if [ "$in_new_packages_section" -eq 1 ]; then
+            # Extract package names from the line, stripping version/arch info.
             local pkgs_on_line=$(echo "$line" | sed -E 's/^\s+//' | sed -E 's/\s+\{.*\}//g' | sed -E 's/\s+\(.*?\)//g')
             for pkg in $pkgs_on_line; do
                 if [[ -n "$pkg" ]]; then
@@ -210,106 +222,77 @@
             done
         fi
     done <<< "$output"
+
+    # Sanity check: ensure a package isn't in both success and fail lists.
     for pkg_name in "${!successful_packages_map[@]}"; do
         if [[ -n "${failed_packages_map[$pkg_name]}" ]]; then
-            log_message "Package $pkg_name was listed as successful but also failed. Marking as failed."
+            log_message "Correction: Package $pkg_name was listed as successful but also failed. Marking as failed."
             unset successful_packages_map["$pkg_name"]
         fi
     done
-
-    echo "Failed packages (from parse_apt_output):"
-    for pkg in "${!failed_packages_map[@]}"; do echo "  - $pkg (${failed_packages_map[$pkg]})"; done
-    echo "Successful packages (from parse_apt_output):"
-    for pkg in "${!successful_packages_map[@]}"; do echo "  - $pkg"; done
 }
 
 # --- Dynamic Package Alternative Search Function ---
 find_alternatives() {
     local failed_pkgs_to_check=("${@}")
     log_message "Finding alternatives for: ${failed_pkgs_to_check[*]}"
-    declare -g APT_UPDATED_THIS_RUN
+    
+    # Update apt cache once per run if needed for better search results.
+    if [ -z "$APT_UPDATED_THIS_RUN" ]; then
+        echo "Updating apt cache to improve search results (once per run)..."
+        if sudo apt update >/dev/null 2>&1; then
+            APT_UPDATED_THIS_RUN=true
+            log_message "apt update successful."
+        else
+            log_message "apt update failed. Search results might be stale."
+            echo -e "${COLOR_YELLOW}Warning: 'apt update' failed. Search results may be incomplete/stale.${COLOR_NC}"
+        fi
+    fi
 
     for failed_pkg in "${failed_pkgs_to_check[@]}"; do
         log_message "Searching alternatives for '$failed_pkg' using apt-cache search."
-        if [ -z "$APT_UPDATED_THIS_RUN" ]; then
-            echo "Updating apt cache to improve search results (once per run)..."
-            if sudo apt update >/dev/null 2>&1; then
-                APT_UPDATED_THIS_RUN=true
-                log_message "apt update successful."
-            else
-                log_message "apt update failed. Search results might be stale."
-                echo -e "${COLOR_YELLOW}Warning: 'apt update' failed. Search results may be incomplete/stale.${COLOR_NC}"
-                # Continue without update, or could choose to exit
-            fi
-        fi
-
         local search_output
         search_output=$(apt-cache search "$failed_pkg" 2>&1)
         local best_alternative=""
         local best_score=0
-        local base_failed_pkg_name=$(echo "$failed_pkg" | sed -E 's/(-dev|-common|-utils|[0-9.-]+)$//; s/([0-9.]+)$//')
-
+        
+        # Heuristic scoring to find the best alternative.
         while IFS= read -r line; do
             local current_pkg_name=$(echo "$line" | awk '{print $1}')
             local current_score=0
             if [ -z "$current_pkg_name" ] || [[ "$current_pkg_name" == "$failed_pkg" ]]; then continue; fi
             log_message "Considering '$current_pkg_name' for '$failed_pkg'"
+
+            # Higher score for exact prefix matches.
             if [[ "$current_pkg_name" == "$failed_pkg"* ]]; then
                 current_score=$((current_score + 50))
-                if [[ "$current_pkg_name" == "$failed_pkg-dev" || \
-                      "$current_pkg_name" == "$failed_pkg-doc" || \
-                      "$current_pkg_name" == "$failed_pkg-utils" || \
-                      "$current_pkg_name" == "$failed_pkg-common" ]]; then
-                    current_score=$((current_score + 30))
-                fi
-<<<<<<< HEAD
-            fi
-            local base_current_pkg_name=$(echo "$current_pkg_name" | sed -E 's/(-dev|-common|-utils|[0-9.-]+)$//; s/([0-9.]+)$//')
-            if [[ "$base_failed_pkg_name" == "$base_current_pkg_name" ]] && [[ "$failed_pkg" != "$current_pkg_name" ]]; then
-                current_score=$((current_score + 40))
-                local version_failed=$(echo "$failed_pkg" | grep -oE '[0-9]+([.-][0-9]+)*' | tail -n1)
-                local version_current=$(echo "$current_pkg_name" | grep -oE '[0-9]+([.-][0-9]+)*' | tail -n1)
-                if [[ -n "$version_failed" && -n "$version_current" ]]; then
-                    # dpkg might not be available, or fail. Add error handling.
-                    if type dpkg > /dev/null 2>&1 && dpkg --compare-versions "$version_current" gt "$version_failed"; then
-                        current_score=$((current_score + 20))
-                    fi
-                elif [[ -n "$version_current" ]]; then
-                    current_score=$((current_score + 10))
-                fi
-            fi
+            fi
+            
+            # Bonus score for common suffixes like -dev, -utils.
+            if [[ "$current_pkg_name" == "$failed_pkg-dev" || \
+                  "$current_pkg_name" == "$failed_pkg-utils" || \
+                  "$current_pkg_name" == "$failed_pkg-common" ]]; then
+                current_score=$((current_score + 30))
+            fi
+            
+            # Compare base names (e.g., 'python3-pip' vs 'python-pip').
+            local base_failed_pkg_name=$(echo "$failed_pkg" | sed -E 's/(-dev|-common|-utils|[0-9.-]+)$//')
+            local base_current_pkg_name=$(echo "$current_pkg_name" | sed -E 's/(-dev|-common|-utils|[0-9.-]+)$//')
+            if [[ "$base_failed_pkg_name" == "$base_current_pkg_name" ]]; then
+                 current_score=$((current_score + 40))
+            fi
+
+            # Favor closer name lengths.
             local len_diff=$(( ${#failed_pkg} - ${#current_pkg_name} )); len_diff=${len_diff#-}
-            if [ "$len_diff" -lt 3 ]; then current_score=$((current_score + 10 - len_diff)); fi
+            if [ "$len_diff" -lt 5 ]; then current_score=$((current_score + (10 - len_diff) )); fi
+
             if [ "$current_score" -gt "$best_score" ]; then
                 best_score=$current_score
                 best_alternative="$current_pkg_name"
                 log_message "New best alternative for '$failed_pkg': '$best_alternative' (Score: $best_score)"
             fi
-=======
-            fi
-            local base_current_pkg_name=$(echo "$current_pkg_name" | sed -E 's/(-dev|-common|-utils|[0-9.-]+)$//; s/([0-9.]+)$//')
-            if [[ "$base_failed_pkg_name" == "$base_current_pkg_name" ]] && [[ "$failed_pkg" != "$current_pkg_name" ]]; then
-                current_score=$((current_score + 40))
-                local version_failed=$(echo "$failed_pkg" | grep -oE '[0-9]+([.-][0-9]+)*' | tail -n1)
-                local version_current=$(echo "$current_pkg_name" | grep -oE '[0-9]+([.-][0-9]+)*' | tail -n1)
-                if [[ -n "$version_failed" && -n "$version_current" ]]; then
-                    # dpkg might not be available, or fail. Add error handling.
-                    if type dpkg > /dev/null 2>&1 && dpkg --compare-versions "$version_current" gt "$version_failed"; then
-                        current_score=$((current_score + 20))
-                    fi
-                elif [[ -n "$version_current" ]]; then
-                    current_score=$((current_score + 10))
-                fi
-            fi
-            local len_diff=$(( ${#failed_pkg} - ${#current_pkg_name} )); len_diff=${len_diff#-}
-            if [ "$len_diff" -lt 3 ]; then current_score=$((current_score + 10 - len_diff)); fi
-            if [ "$current_score" -gt "$best_score" ]; then
-                best_score=$current_score
-                best_alternative="$current_pkg_name"
-                log_message "New best alternative for '$failed_pkg': '$best_alternative' (Score: $best_score)"
-            fi
->>>>>>> 16989851
         done <<< "$search_output"
+
         if [ -n "$best_alternative" ]; then
             alternatives_map["$failed_pkg"]="$best_alternative"
             log_message "Found alternative for $failed_pkg: $best_alternative"
@@ -323,48 +306,65 @@
 # --- Interactive User Prompt and Command Generation ---
 present_solution() {
     log_message "Presenting solution to the user."
-    echo
     local proposed_command_packages=()
-    echo -e "${COLOR_GREEN}--- Packages that can be installed directly ---${COLOR_NC}"
+
+    echo -e "\n${COLOR_GREEN}--- Packages that can be installed directly ---${COLOR_NC}"
     if [ "${#SUCCESSFUL_PACKAGES_NAMES[@]}" -gt 0 ]; then
         for pkg in "${SUCCESSFUL_PACKAGES_NAMES[@]}"; do
-            echo -e "${COLOR_GREEN}  - $pkg${COLOR_NC}"
+            echo -e "  - $pkg"
             proposed_command_packages+=("$pkg")
         done
-    else echo -e "${COLOR_GREEN}  (None)${COLOR_NC}"; fi; echo
-    echo -e "${COLOR_YELLOW}--- Failed packages with suggested alternatives ---${COLOR_NC}"
+    else echo "  (None)"; fi
+
+    echo -e "\n${COLOR_YELLOW}--- Failed packages with suggested alternatives ---${COLOR_NC}"
     local has_alternatives=false
     for failed_pkg in "${!alternatives_map[@]}"; do
         local alternative="${alternatives_map[$failed_pkg]}"
         if [[ "$alternative" != "NOT_FOUND" && -n "$alternative" ]]; then
-            echo -e "${COLOR_YELLOW}  - $failed_pkg -> $alternative${COLOR_NC}"
+            echo -e "  - ${COLOR_RED}$failed_pkg${COLOR_NC} -> ${COLOR_GREEN}$alternative${COLOR_NC}"
             proposed_command_packages+=("$alternative")
             has_alternatives=true
         fi
     done
-    if ! $has_alternatives; then echo -e "${COLOR_YELLOW}  (None)${COLOR_NC}"; fi; echo
-    echo -e "${COLOR_RED}--- Failed packages with NO alternatives found ---${COLOR_NC}"
+    if ! $has_alternatives; then echo "  (None)"; fi
+
+    echo -e "\n${COLOR_RED}--- Failed packages with NO alternatives found ---${COLOR_NC}"
     local has_no_alternatives=false
     for failed_pkg in "${!alternatives_map[@]}"; do
         local alternative="${alternatives_map[$failed_pkg]}"
         if [[ "$alternative" == "NOT_FOUND" ]]; then
-            echo -e "${COLOR_RED}  - $failed_pkg${COLOR_NC}"
+            echo -e "  - $failed_pkg"
             has_no_alternatives=true
         fi
     done
-    if ! $has_no_alternatives; then echo -e "${COLOR_RED}  (None)${COLOR_NC}"; fi; echo
+    if ! $has_no_alternatives; then echo "  (None)"; fi
+    
+    echo
+
     if [ "${#proposed_command_packages[@]}" -eq 0 ]; then
         echo -e "${COLOR_RED}No packages to install. Mission aborted.${COLOR_NC}"
         log_message "No packages to install after analysis. Aborting."
         return 1
     fi
-    local proposed_command="sudo apt install -y ${proposed_command_packages[*]}"
-    echo -e "Proposed command to execute:"
+
+    # Deduplicate packages before proposing the command
+    local unique_packages=$(echo "${proposed_command_packages[@]}" | tr ' ' '\n' | sort -u | tr '\n' ' ')
+    
+    local proposed_command="sudo apt install -y $unique_packages"
+    echo "Proposed command to execute:"
     echo -e "${COLOR_GREEN}$proposed_command${COLOR_NC}"
     echo
+
     read -r -p "Do you want to execute this command? [Y/n]: " user_choice
     log_message "User prompt for command execution. Choice: '$user_choice'"
-    case "$user_choice" in [Yy]* ) return 0;; * ) return 1;; esac
+    
+    # Store the final packages in the global array if user agrees.
+    if [[ "$user_choice" =~ ^[Yy] || -z "$user_choice" ]]; then
+        FINAL_PACKAGES_TO_INSTALL=($unique_packages)
+        return 0 # Success (user agreed)
+    else
+        return 1 # Failure (user declined)
+    fi
 }
 
 # --- Final Execution Function ---
@@ -374,8 +374,10 @@
         echo "No packages were approved for final installation."
         return 1
     fi
+
     log_message "Executing final apt command for: ${FINAL_PACKAGES_TO_INSTALL[*]}"
     echo -e "${COLOR_GREEN}Executing: sudo apt install -y ${FINAL_PACKAGES_TO_INSTALL[*]}${COLOR_NC}"
+    
     if sudo apt install -y "${FINAL_PACKAGES_TO_INSTALL[@]}"; then
         log_message "Final apt command executed successfully."
         echo -e "${COLOR_GREEN}Installation successful.${COLOR_NC}"
@@ -388,20 +390,57 @@
     fi
 }
 
-# --- Main Script Logic (continued) ---
-APT_OUTPUT=$(execute_apt_install "${INITIAL_PACKAGES[@]}")
-EXECUTE_APT_EXIT_CODE=$?
-
+
+# --- Main Script Logic ---
+
+# Initialize log file for this run.
+echo "" > "$LOG_FILE"
+log_message "Sentinel script started."
+
+# --- Argument Parsing ---
+if [ "$#" -eq 0 ]; then
+    usage
+    log_message "No arguments provided. Displayed usage and exited."
+    exit 1
+fi
+
+# Mode 1: Chmod Utility
+if [[ "$1" == "--chmod-sh" ]]; then
+    if [ "$#" -ne 1 ]; then
+        echo -e "${COLOR_RED}Error: --chmod-sh does not accept additional arguments.${COLOR_NC}"
+        usage
+        exit 1
+    fi
+    chmod_sh_recursive
+    log_message "Sentinel script finished after chmod_sh_recursive."
+    exit 0
+fi
+
+# Mode 2: APT Wrapper
+log_message "Starting APT Wrapper Mode."
+
+INITIAL_PACKAGES=("$@")
+log_message "Initial packages to process for APT: ${INITIAL_PACKAGES[*]}"
+
+# Declare global variables for package state tracking
 declare -gA failed_packages_map
 declare -gA successful_packages_map
 declare -gA alternatives_map
-alternatives_map=()
-declare -g FINAL_PACKAGES_TO_INSTALL=()
-
+declare -ga FINAL_PACKAGES_TO_INSTALL=()
+declare -g APT_OUTPUT_GLOBAL=""
+declare -g APT_UPDATED_THIS_RUN=""
+
+# --- Execution Flow ---
+execute_apt_install "${INITIAL_PACKAGES[@]}"
+EXECUTE_APT_EXIT_CODE=$?
+
+# Only proceed if the dry-run failed, indicating missing packages.
 if [ "$EXECUTE_APT_EXIT_CODE" -ne 0 ]; then
-    log_message "Proceeding to parse APT output."
-    parse_apt_output "$APT_OUTPUT"
-
+    log_message "Dry-run failed. Proceeding to parse APT output and find alternatives."
+    
+    parse_apt_output "$APT_OUTPUT_GLOBAL"
+    
+    # Convert associative map keys to simple arrays for easier handling.
     FAILED_PACKAGES_NAMES=(${!failed_packages_map[@]})
     SUCCESSFUL_PACKAGES_NAMES=(${!successful_packages_map[@]})
 
@@ -410,154 +449,26 @@
 
     if [ "${#FAILED_PACKAGES_NAMES[@]}" -gt 0 ]; then
         find_alternatives "${FAILED_PACKAGES_NAMES[@]}"
-        log_message "Alternatives map: "
-        for key in "${!alternatives_map[@]}"; do log_message "  ${key} -> ${alternatives_map[${key}]}"; done
     else
         log_message "No failed packages to find alternatives for."
     fi
-
-    USER_CHOICE_EXIT_CODE=1
-    # Ensure present_solution is called if there was any input,
-    # or if parsing found something even if initial apt dry run failed weirdly
-    if [ "$EXECUTE_APT_EXIT_CODE" -ne 0 ] && \
-       ( [ "${#FAILED_PACKAGES_NAMES[@]}" -gt 0 ] || \
-         [ "${#SUCCESSFUL_PACKAGES_NAMES[@]}" -gt 0 ] || \
-         [ ${#INITIAL_PACKAGES[@]} -gt 0 ] ); then
-        present_solution
-        USER_CHOICE_EXIT_CODE=$?
-    else
-        if [ "$EXECUTE_APT_EXIT_CODE" -ne 0 ]; then
-             echo -e "${COLOR_RED}No packages were successfully parsed or found alternatives for, or initial dry-run failed unexpectedly.${COLOR_NC}"
-             log_message "Present solution skipped: No successful/alternative packages or unexpected dry-run failure."
-        fi
-    fi
-
+    
+    # Present the findings to the user and ask for confirmation.
+    present_solution
+    USER_CHOICE_EXIT_CODE=$?
+    
     if [ "$USER_CHOICE_EXIT_CODE" -eq 0 ]; then
         log_message "User approved the command."
-        FINAL_PACKAGES_TO_INSTALL=()
-        FINAL_PACKAGES_TO_INSTALL+=(${SUCCESSFUL_PACKAGES_NAMES[@]})
-        for failed_pkg_key in "${!alternatives_map[@]}"; do
-            local alternative_val="${alternatives_map[$failed_pkg_key]}"
-            if [[ "$alternative_val" != "NOT_FOUND" && -n "$alternative_val" ]]; then
-                if ! [[ " ${FINAL_PACKAGES_TO_INSTALL[*]} " =~ " ${alternative_val} " ]]; then
-                    FINAL_PACKAGES_TO_INSTALL+=("$alternative_val")
-                fi
-            fi
-        done
-        log_message "Final packages for execution: ${FINAL_PACKAGES_TO_INSTALL[*]}"
-        if [ ${#FINAL_PACKAGES_TO_INSTALL[@]} -gt 0 ]; then
-            execute_final_command
-        else
-            echo -e "${COLOR_YELLOW}User confirmed, but no packages were selected for installation. This may indicate an issue.${COLOR_NC}"
-            log_message "User confirmed but FINAL_PACKAGES_TO_INSTALL is empty."
-        fi
+        execute_final_command
     else
         echo -e "${COLOR_RED}Mission aborted by user.${COLOR_NC}"
         log_message "User declined the command or no command was proposed."
     fi
 else
-    # This case implies execute_apt_install exited with 0 (all packages fine on dry run)
-    # The script would have exited within execute_apt_install.
-    log_message "Dry-run was successful, script should have exited earlier if not for simulation changes."
+    # This block should not be reached if execute_apt_install exits on success,
+    # but is kept as a safeguard.
+    log_message "Dry-run was successful. Script should have exited earlier."
 fi
 
-<<<<<<< HEAD
-# --- Chmod Recursive .sh Function ---
-chmod_sh_recursive() {
-    log_message "chmod_sh_recursive function called."
-    echo "Searching for .sh files recursively..."
-
-    local sh_files=()
-    local file_depths=() # Associative array to store depth for each file
-    local max_depth_found=0
-
-    # Need to handle paths starting with ./ correctly for depth calculation
-    # find outputs paths like ./foo/bar.sh or ./baz.sh
-    while IFS= read -r file_path; do
-        sh_files+=("$file_path")
-
-        # Calculate depth
-        # Remove leading ./ if present for depth calculation
-        local relative_path="${file_path#./}"
-        # Count slashes in the relative path. Depth is slash_count + 1 for files in subdirs, or 1 if no slashes.
-        # Or, more simply, count path components.
-        local depth
-        depth=$(echo "$relative_path" | awk -F'/' '{print NF}')
-
-        file_depths["$file_path"]=$depth
-        log_message "Found: $file_path (Depth: $depth)"
-
-        if [ "$depth" -gt "$max_depth_found" ]; then
-            max_depth_found=$depth
-        fi
-    done < <(find . -type f -name "*.sh") # Process substitution is good here
-
-    if [ ${#sh_files[@]} -eq 0 ]; then
-        echo "No .sh files found in the current directory or subdirectories."
-        log_message "No .sh files found."
-        return
-    fi
-
-    echo "Found ${#sh_files[@]} .sh file(s)."
-    # For debugging:
-    # for file in "${sh_files[@]}"; do
-    #     echo "  - $file (Depth: ${file_depths["$file"]})"
-    # done
-
-    # Implement depth warning
-    if [ "$max_depth_found" -gt 3 ]; then
-        echo -e "${COLOR_YELLOW}Warning: Found .sh files deeper than 3 directory levels.${COLOR_NC}"
-        echo -e "${COLOR_YELLOW}The deepest file found is at level $max_depth_found.${COLOR_NC}"
-        log_message "Depth warning issued: Max depth found $max_depth_found."
-    fi
-
-    echo "The following .sh files were found:"
-    for file in "${sh_files[@]}"; do
-        echo "  - $file (Depth: ${file_depths["$file"]})"
-    done
-    echo # Add a blank line for readability
-
-    local user_choice
-    read -r -p "Do you want to set +x permission on these ${#sh_files[@]} file(s)? [Y/n]: " user_choice
-    log_message "User prompt for chmod +x. Choice: '$user_choice'"
-
-    case "$user_choice" in
-        [Yy]* )
-            # Proceed with chmod
-            log_message "User confirmed chmod +x."
-            echo "Applying chmod +x to the following files:"
-            local success_count=0
-            local error_count=0
-            for file in "${sh_files[@]}"; do
-                if chmod +x "$file"; then
-                    echo "  - Successfully set +x on $file"
-                    log_message "Successfully set +x on $file"
-                    success_count=$((success_count + 1))
-                else
-                    echo -e "${COLOR_RED}  - Failed to set +x on $file${COLOR_NC}"
-                    log_message "Failed to set +x on $file (exit code $?)"
-                    error_count=$((error_count + 1))
-                fi
-            done
-
-            echo
-            echo "Summary:"
-            echo -e "  ${COLOR_GREEN}Successfully set +x on $success_count file(s).${COLOR_NC}"
-            if [ "$error_count" -gt 0 ]; then
-                echo -e "  ${COLOR_RED}Failed to set +x on $error_count file(s).${COLOR_NC}"
-                echo -e "${COLOR_YELLOW}You may need to run this command with sudo or check file ownership if permissions were denied.${COLOR_NC}"
-            fi
-            ;;
-        *     )
-            # User declined
-            echo "Operation cancelled by user."
-            log_message "User cancelled chmod +x operation."
-            return
-            ;;
-    esac
-}
-
-=======
->>>>>>> 16989851
 log_message "Sentinel script finished."
 exit 0