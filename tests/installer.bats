#!/usr/bin/env bats

@test "Installer runs without fatal errors" {
    set -x
<<<<<<< HEAD
    run bash installer/install.sh --non-interactive --dry-run
=======
    run bash installer/install.sh --non-interactive
>>>>>>> e6f9377a
  [ "$status" -eq 0 ] || (echo "Installer failed with status $status" && echo "Output: $output" && false)
}<|MERGE_RESOLUTION|>--- conflicted
+++ resolved
@@ -2,10 +2,7 @@
 
 @test "Installer runs without fatal errors" {
     set -x
-<<<<<<< HEAD
     run bash installer/install.sh --non-interactive --dry-run
-=======
     run bash installer/install.sh --non-interactive
->>>>>>> e6f9377a
   [ "$status" -eq 0 ] || (echo "Installer failed with status $status" && echo "Output: $output" && false)
 }